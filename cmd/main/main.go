--- conflicted
+++ resolved
@@ -78,11 +78,7 @@
 
 	// Setup plan
 	planCol := mongoDatabase.Collection("plan")
-<<<<<<< HEAD
-	planRepo := &plan.MongoRepo{Col: planCol, ControllerCol: controllerCol}
-=======
 	planRepo := &plan.MongoRepo{Col: planCol, ControllerCol: planCol}
->>>>>>> feea1a01
 
 	planHandler := &plan.Handler{Repo: planRepo}
 
